# frozen_string_literal: true

require 'rumale/base/base_estimator'
require 'rumale/optimizer/nadam'

module Rumale
  # This module consists of the classes that implement polynomial models.
  module PolynomialModel
    # BaseFactorizationMachine is an abstract class for implementation of Factorization Machine-based estimators.
    # This class is used internally.
    class BaseFactorizationMachine
      include Base::BaseEstimator

      # Initialize a Factorization Machine-based estimator.
      #
      # @param n_factors [Integer] The maximum number of iterations.
      # @param loss [String] The loss function ('hinge' or 'logistic' or nil).
      # @param reg_param_linear [Float] The regularization parameter for linear model.
      # @param reg_param_factor [Float] The regularization parameter for factor matrix.
      # @param max_iter [Integer] The maximum number of epochs that indicates
      #   how many times the whole data is given to the training process.
      # @param batch_size [Integer] The size of the mini batches.
      # @param optimizer [Optimizer] The optimizer to calculate adaptive learning rate.
      #   If nil is given, Nadam is used.
      # @param n_jobs [Integer] The number of jobs for running the fit and predict methods in parallel.
      #   If nil is given, the methods do not execute in parallel.
      #   If zero or less is given, it becomes equal to the number of processors.
      #   This parameter is ignored if the Parallel gem is not loaded.
      # @param random_seed [Integer] The seed value using to initialize the random generator.
      def initialize(n_factors: 2, loss: nil, reg_param_linear: 1.0, reg_param_factor: 1.0,
                     max_iter: 200, batch_size: 50, optimizer: nil, n_jobs: nil, random_seed: nil)
        @params = {}
        @params[:n_factors] = n_factors
        @params[:loss] = loss unless loss.nil?
        @params[:reg_param_linear] = reg_param_linear
        @params[:reg_param_factor] = reg_param_factor
        @params[:max_iter] = max_iter
        @params[:batch_size] = batch_size
        @params[:optimizer] = optimizer
        @params[:optimizer] ||= Optimizer::Nadam.new
        @params[:n_jobs] = n_jobs
        @params[:random_seed] = random_seed
        @params[:random_seed] ||= srand
        @factor_mat = nil
        @weight_vec = nil
        @bias_term = nil
        @rng = Random.new(@params[:random_seed])
      end

      private

      def partial_fit(x, y)
        # Initialize some variables.
        n_samples, n_features = x.shape
<<<<<<< HEAD
        rand_ids = [*0...n_samples].shuffle(random: @rng.dup)
        weight_vec = Xumo::DFloat.zeros(n_features + 1)
        factor_mat = Xumo::DFloat.zeros(@params[:n_factors], n_features)
=======
        sub_rng = @rng.dup
        weight_vec = Numo::DFloat.zeros(n_features + 1)
        factor_mat = Numo::DFloat.zeros(@params[:n_factors], n_features)
>>>>>>> 96765669
        weight_optimizer = @params[:optimizer].dup
        factor_optimizers = Array.new(@params[:n_factors]) { @params[:optimizer].dup }
        # Start optimization.
        @params[:max_iter].times do |_t|
          sample_ids = [*0...n_samples]
          sample_ids.shuffle!(random: sub_rng)
          until (subset_ids = sample_ids.shift(@params[:batch_size])).empty?
            # Sampling.
            sub_x = x[subset_ids, true]
            sub_y = y[subset_ids]
            ex_sub_x = expand_feature(sub_x)
            # Calculate gradients for loss function.
            loss_grad = loss_gradient(sub_x, ex_sub_x, sub_y, factor_mat, weight_vec)
            next if loss_grad.ne(0.0).count.zero?
            # Update each parameter.
            weight_vec = weight_optimizer.call(weight_vec, weight_gradient(loss_grad, ex_sub_x, weight_vec))
            @params[:n_factors].times do |n|
              factor_mat[n, true] = factor_optimizers[n].call(factor_mat[n, true],
                                                              factor_gradient(loss_grad, sub_x, factor_mat[n, true]))
            end
          end
        end
        [factor_mat, *split_weight_vec_bias(weight_vec)]
      end

      def loss_gradient(_x, _expanded_x, _y, _factor, _weight)
        raise NotImplementedError, "#{__method__} has to be implemented in #{self.class}."
      end

      def weight_gradient(loss_grad, data, weight)
        (loss_grad.expand_dims(1) * data).mean(0) + @params[:reg_param_linear] * weight
      end

      def factor_gradient(loss_grad, data, factor)
        (loss_grad.expand_dims(1) * (data * data.dot(factor).expand_dims(1) - factor * (data**2))).mean(0) +
          @params[:reg_param_factor] * factor
      end

      def expand_feature(x)
        Xumo::NArray.hstack([x, Xumo::DFloat.ones([x.shape[0], 1])])
      end

      def split_weight_vec_bias(weight_vec)
        weights = weight_vec[0...-1].dup
        bias = weight_vec[-1]
        [weights, bias]
      end
    end
  end
end<|MERGE_RESOLUTION|>--- conflicted
+++ resolved
@@ -52,15 +52,9 @@
       def partial_fit(x, y)
         # Initialize some variables.
         n_samples, n_features = x.shape
-<<<<<<< HEAD
-        rand_ids = [*0...n_samples].shuffle(random: @rng.dup)
-        weight_vec = Xumo::DFloat.zeros(n_features + 1)
-        factor_mat = Xumo::DFloat.zeros(@params[:n_factors], n_features)
-=======
         sub_rng = @rng.dup
         weight_vec = Numo::DFloat.zeros(n_features + 1)
         factor_mat = Numo::DFloat.zeros(@params[:n_factors], n_features)
->>>>>>> 96765669
         weight_optimizer = @params[:optimizer].dup
         factor_optimizers = Array.new(@params[:n_factors]) { @params[:optimizer].dup }
         # Start optimization.
@@ -100,7 +94,7 @@
       end
 
       def expand_feature(x)
-        Xumo::NArray.hstack([x, Xumo::DFloat.ones([x.shape[0], 1])])
+        Numo::NArray.hstack([x, Numo::DFloat.ones([x.shape[0], 1])])
       end
 
       def split_weight_vec_bias(weight_vec)
