--- conflicted
+++ resolved
@@ -62,17 +62,12 @@
       # @param max_iter [Integer] The maximum number of epochs that indicates
       #   how many times the whole data is given to the training process.
       # @param batch_size [Integer] The size of the mini batches.
-<<<<<<< HEAD
-      # @param optimizer [Optimizer] The optimizer to calculate adaptive learning rate.
-      #   If nil is given, Nadam is used.
-=======
       # @param tol [Float] The tolerance of loss for terminating optimization.
       # @param n_jobs [Integer] The number of jobs for running the fit and predict methods in parallel.
       #   If nil is given, the methods do not execute in parallel.
       #   If zero or less is given, it becomes equal to the number of processors.
       #   This parameter is ignored if the Parallel gem is not loaded.
       # @param verbose [Boolean] The flag indicating whether to output loss during iteration.
->>>>>>> 96765669
       # @param random_seed [Integer] The seed value using to initialize the random generator.
       def initialize(learning_rate: 0.01, decay: nil, momentum: 0.9,
                      penalty: 'l2', reg_param: 1.0, l1_ratio: 0.5,
@@ -178,13 +173,6 @@
 
       private
 
-<<<<<<< HEAD
-      def calc_loss_gradient(x, y, weight)
-        y / (Xumo::NMath.exp(-y * x.dot(weight)) + 1.0) - y
-      end
-
-=======
->>>>>>> 96765669
       def multiclass_problem?
         @classes.size > 2
       end
