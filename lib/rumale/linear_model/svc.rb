--- conflicted
+++ resolved
@@ -29,15 +29,15 @@
       include Base::Classifier
 
       # Return the weight vector for SVC.
-      # @return [Xumo::DFloat] (shape: [n_classes, n_features])
+      # @return [Numo::DFloat] (shape: [n_classes, n_features])
       attr_reader :weight_vec
 
       # Return the bias term (a.k.a. intercept) for SVC.
-      # @return [Xumo::DFloat] (shape: [n_classes])
+      # @return [Numo::DFloat] (shape: [n_classes])
       attr_reader :bias_term
 
       # Return the class labels.
-      # @return [Xumo::Int32] (shape: [n_classes])
+      # @return [Numo::Int32] (shape: [n_classes])
       attr_reader :classes
 
       # Return the random generator for performing random sampling.
@@ -65,16 +65,11 @@
       # @param batch_size [Integer] The size of the mini batches.
       # @param tol [Float] The tolerance of loss for terminating optimization.
       # @param probability [Boolean] The flag indicating whether to perform probability estimation.
-<<<<<<< HEAD
-      # @param optimizer [Optimizer] The optimizer to calculate adaptive learning rate.
-      #   If nil is given, Nadam is used.
-=======
       # @param n_jobs [Integer] The number of jobs for running the fit and predict methods in parallel.
       #   If nil is given, the methods do not execute in parallel.
       #   If zero or less is given, it becomes equal to the number of processors.
       #   This parameter is ignored if the Parallel gem is not loaded.
       # @param verbose [Boolean] The flag indicating whether to output loss during iteration.
->>>>>>> 96765669
       # @param random_seed [Integer] The seed value using to initialize the random generator.
       def initialize(learning_rate: 0.01, decay: nil, momentum: 0.9,
                      penalty: 'l2', reg_param: 1.0, l1_ratio: 0.5,
@@ -105,34 +100,34 @@
 
       # Fit the model with given training data.
       #
-      # @param x [Xumo::DFloat] (shape: [n_samples, n_features]) The training data to be used for fitting the model.
-      # @param y [Xumo::Int32] (shape: [n_samples]) The labels to be used for fitting the model.
+      # @param x [Numo::DFloat] (shape: [n_samples, n_features]) The training data to be used for fitting the model.
+      # @param y [Numo::Int32] (shape: [n_samples]) The labels to be used for fitting the model.
       # @return [SVC] The learned classifier itself.
       def fit(x, y)
         x = check_convert_sample_array(x)
         y = check_convert_label_array(y)
         check_sample_label_size(x, y)
 
-        @classes = Xumo::Int32[*y.to_a.uniq.sort]
+        @classes = Numo::Int32[*y.to_a.uniq.sort]
 
         if multiclass_problem?
           n_classes = @classes.size
           n_features = x.shape[1]
           # initialize model.
-          @weight_vec = Xumo::DFloat.zeros(n_classes, n_features)
-          @bias_term = Xumo::DFloat.zeros(n_classes)
-          @prob_param = Xumo::DFloat.zeros(n_classes, 2)
+          @weight_vec = Numo::DFloat.zeros(n_classes, n_features)
+          @bias_term = Numo::DFloat.zeros(n_classes)
+          @prob_param = Numo::DFloat.zeros(n_classes, 2)
           # fit model.
           models = if enable_parallel?
                      # :nocov:
                      parallel_map(n_classes) do |n|
-                       bin_y = Xumo::Int32.cast(y.eq(@classes[n])) * 2 - 1
+                       bin_y = Numo::Int32.cast(y.eq(@classes[n])) * 2 - 1
                        partial_fit(x, bin_y)
                      end
                      # :nocov:
                    else
                      Array.new(n_classes) do |n|
-                       bin_y = Xumo::Int32.cast(y.eq(@classes[n])) * 2 - 1
+                       bin_y = Numo::Int32.cast(y.eq(@classes[n])) * 2 - 1
                        partial_fit(x, bin_y)
                      end
                    end
@@ -140,7 +135,7 @@
           models.each_with_index { |model, n| @weight_vec[n, true], @bias_term[n], @prob_param[n, true] = model }
         else
           negative_label = @classes[0]
-          bin_y = Xumo::Int32.cast(y.ne(negative_label)) * 2 - 1
+          bin_y = Numo::Int32.cast(y.ne(negative_label)) * 2 - 1
           @weight_vec, @bias_term, @prob_param = partial_fit(x, bin_y)
         end
 
@@ -149,8 +144,8 @@
 
       # Calculate confidence scores for samples.
       #
-      # @param x [Xumo::DFloat] (shape: [n_samples, n_features]) The samples to compute the scores.
-      # @return [Xumo::DFloat] (shape: [n_samples, n_classes]) Confidence score per sample.
+      # @param x [Numo::DFloat] (shape: [n_samples, n_features]) The samples to compute the scores.
+      # @return [Numo::DFloat] (shape: [n_samples, n_classes]) Confidence score per sample.
       def decision_function(x)
         x = check_convert_sample_array(x)
         x.dot(@weight_vec.transpose) + @bias_term
@@ -158,8 +153,8 @@
 
       # Predict class labels for samples.
       #
-      # @param x [Xumo::DFloat] (shape: [n_samples, n_features]) The samples to predict the labels.
-      # @return [Xumo::Int32] (shape: [n_samples]) Predicted class label per sample.
+      # @param x [Numo::DFloat] (shape: [n_samples, n_features]) The samples to predict the labels.
+      # @return [Numo::Int32] (shape: [n_samples]) Predicted class label per sample.
       def predict(x)
         x = check_convert_sample_array(x)
 
@@ -175,23 +170,23 @@
                       decision_values = decision_function(x).ge(0.0).to_a
                       Array.new(n_samples) { |n| @classes[decision_values[n]] }
                     end
-        Xumo::Int32.asarray(predicted)
+        Numo::Int32.asarray(predicted)
       end
 
       # Predict probability for samples.
       #
-      # @param x [Xumo::DFloat] (shape: [n_samples, n_features]) The samples to predict the probailities.
-      # @return [Xumo::DFloat] (shape: [n_samples, n_classes]) Predicted probability of each class per sample.
+      # @param x [Numo::DFloat] (shape: [n_samples, n_features]) The samples to predict the probailities.
+      # @return [Numo::DFloat] (shape: [n_samples, n_classes]) Predicted probability of each class per sample.
       def predict_proba(x)
         x = check_convert_sample_array(x)
 
         if multiclass_problem?
-          probs = 1.0 / (Xumo::NMath.exp(@prob_param[true, 0] * decision_function(x) + @prob_param[true, 1]) + 1.0)
+          probs = 1.0 / (Numo::NMath.exp(@prob_param[true, 0] * decision_function(x) + @prob_param[true, 1]) + 1.0)
           (probs.transpose / probs.sum(axis: 1)).transpose.dup
         else
           n_samples, = x.shape
-          probs = Xumo::DFloat.zeros(n_samples, 2)
-          probs[true, 1] = 1.0 / (Xumo::NMath.exp(@prob_param[0] * decision_function(x) + @prob_param[1]) + 1.0)
+          probs = Numo::DFloat.zeros(n_samples, 2)
+          probs[true, 1] = 1.0 / (Numo::NMath.exp(@prob_param[0] * decision_function(x) + @prob_param[1]) + 1.0)
           probs[true, 0] = 1.0 - probs[true, 1]
           probs
         end
@@ -199,13 +194,6 @@
 
       private
 
-<<<<<<< HEAD
-      def calc_loss_gradient(x, y, weight)
-        target_ids = (x.dot(weight) * y).lt(1.0).where
-        grad = Xumo::DFloat.zeros(@params[:batch_size])
-        grad[target_ids] = -y[target_ids]
-        grad
-=======
       def partial_fit(x, bin_y)
         w, b = super
         p = if @params[:probability]
@@ -214,7 +202,6 @@
               Numo::DFloat[1, 0]
             end
         [w, b, p]
->>>>>>> 96765669
       end
 
       def multiclass_problem?
