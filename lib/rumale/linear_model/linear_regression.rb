--- conflicted
+++ resolved
@@ -124,14 +124,7 @@
 
       def fit_svd(x, y)
         x = expand_feature(x) if fit_bias?
-
-<<<<<<< HEAD
-        s, u, vt = Xumo::Linalg.svd(samples, driver: 'sdd', job: 'S')
-        d = (s / s**2).diag
-        w = vt.transpose.dot(d).dot(u.transpose).dot(y)
-=======
         w = Numo::Linalg.pinv(x, driver: 'svd').dot(y)
->>>>>>> 96765669
 
         is_single_target_vals = y.shape[1].nil?
         if @params[:fit_bias]
