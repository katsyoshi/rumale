--- conflicted
+++ resolved
@@ -110,7 +110,6 @@
         x = check_convert_sample_array(x)
         x.dot(@weight_vec.transpose) + @bias_term
       end
-<<<<<<< HEAD
 
       # Dump marshal data.
       # @return [Hash] The marshal data about Lasso.
@@ -159,8 +158,6 @@
       def round_weight(weight)
         0.5 * (weight + weight.abs)
       end
-=======
->>>>>>> 96765669
     end
   end
 end