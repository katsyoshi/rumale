--- conflicted
+++ resolved
@@ -47,15 +47,11 @@
       #   If nil is given, number of leaves is not limited.
       # @param min_samples_leaf [Integer] The minimum number of samples at a leaf node.
       # @param max_features [Integer] The number of features to consider when searching optimal split point.
-<<<<<<< HEAD
-      #   If nil is given, split process considers all features.
-=======
       #   If nil is given, split process considers 'Math.sqrt(n_features)' features.
       # @param n_jobs [Integer] The number of jobs for running the fit method in parallel.
       #   If nil is given, the method does not execute in parallel.
       #   If zero or less is given, it becomes equal to the number of processors.
       #   This parameter is ignored if the Parallel gem is not loaded.
->>>>>>> 96765669
       # @param random_seed [Integer] The seed value using to initialize the random generator.
       #   It is used to randomly determine the order of features when deciding spliting point.
       def initialize(n_estimators: 10,
