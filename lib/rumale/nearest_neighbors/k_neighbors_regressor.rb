--- conflicted
+++ resolved
@@ -19,13 +19,6 @@
       include Base::Regressor
 
       # Return the prototypes for the nearest neighbor regressor.
-<<<<<<< HEAD
-      # @return [Xumo::DFloat] (shape: [n_samples, n_features])
-      attr_reader :prototypes
-
-      # Return the values of the prototypes
-      # @return [Xumo::DFloat] (shape: [n_samples, n_outputs])
-=======
       # If the metric is 'precomputed', that returns nil.
       # If the algorithm is 'vptree', that returns Rumale::NearestNeighbors::VPTree.
       # @return [Numo::DFloat] (shape: [n_testing_samples, n_features])
@@ -33,7 +26,6 @@
 
       # Return the values of the prototypes
       # @return [Numo::DFloat] (shape: [n_testing_samples, n_outputs])
->>>>>>> 96765669
       attr_reader :values
 
       # Create a new regressor with the nearest neighbor rule.
@@ -60,14 +52,9 @@
 
       # Fit the model with given training data.
       #
-<<<<<<< HEAD
-      # @param x [Xumo::DFloat] (shape: [n_samples, n_features]) The training data to be used for fitting the model.
-      # @param y [Xumo::DFloat] (shape: [n_samples, n_outputs]) The target values to be used for fitting the model.
-=======
       # @param x [Numo::DFloat] (shape: [n_training_samples, n_features]) The training data to be used for fitting the model.
       #   If the metric is 'precomputed', x must be a square distance matrix (shape: [n_training_samples, n_training_samples]).
       # @param y [Numo::DFloat] (shape: [n_training_samples, n_outputs]) The target values to be used for fitting the model.
->>>>>>> 96765669
       # @return [KNeighborsRegressor] The learned regressor itself.
       def fit(x, y)
         x = check_convert_sample_array(x)
@@ -87,14 +74,9 @@
 
       # Predict values for samples.
       #
-<<<<<<< HEAD
-      # @param x [Xumo::DFloat] (shape: [n_samples, n_features]) The samples to predict the values.
-      # @return [Xumo::DFloat] (shape: [n_samples, n_outputs]) Predicted values per sample.
-=======
       # @param x [Numo::DFloat] (shape: [n_training_samples, n_features]) The samples to predict the values.
       #   If the metric is 'precomputed', x must be a square distance matrix (shape: [n_testing_samples, n_training_samples]).
       # @return [Numo::DFloat] (shape: [n_training_samples, n_outputs]) Predicted values per sample.
->>>>>>> 96765669
       def predict(x)
         x = check_convert_sample_array(x)
         if @params[:metric] == 'precomputed' && x.shape[1] != @values.shape[0]
@@ -117,7 +99,7 @@
             n_outputs.nil? ? @values[neighbor_ids].mean : @values[neighbor_ids, true].mean(0).to_a
           end
         end
-        Xumo::DFloat[*predicted_values]
+        Numo::DFloat[*predicted_values]
       end
 
       # Dump marshal data.
