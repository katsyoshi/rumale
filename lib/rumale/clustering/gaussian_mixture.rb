# frozen_string_literal: true

require 'rumale/base/base_estimator'
require 'rumale/base/cluster_analyzer'
require 'rumale/preprocessing/label_binarizer'

module Rumale
  module Clustering
    # GaussianMixture is a class that implements cluster analysis with gaussian mixture model.
    #
    # @example
    #   analyzer = Rumale::Clustering::GaussianMixture.new(n_clusters: 10, max_iter: 50)
    #   cluster_labels = analyzer.fit_predict(samples)
    #
    #   # If Xumo::Linalg is installed, you can specify 'full' for the tyep of covariance option.
    #   require 'numo/linalg/autoloader'
    #   analyzer = Rumale::Clustering::GaussianMixture.new(n_clusters: 10, max_iter: 50, covariance_type: 'full')
    #   cluster_labels = analyzer.fit_predict(samples)
    #
    class GaussianMixture
      include Base::BaseEstimator
      include Base::ClusterAnalyzer

      # Return the number of iterations to covergence.
      # @return [Integer]
      attr_reader :n_iter

      # Return the weight of each cluster.
      # @return [Xumo::DFloat] (shape: [n_clusters])
      attr_reader :weights

      # Return the mean of each cluster.
      # @return [Xumo::DFloat] (shape: [n_clusters, n_features])
      attr_reader :means

      # Return the diagonal elements of covariance matrix of each cluster.
      # @return [Xumo::DFloat] (shape: [n_clusters, n_features]) if 'diag', [n_clusters, n_features, n_features] if 'full')
      attr_reader :covariances

      # Create a new cluster analyzer with gaussian mixture model.
      #
      # @param n_clusters [Integer] The number of clusters.
      # @param init [String] The initialization method for centroids ('random' or 'k-means++').
      # @param covariance_type [String] The type of covariance parameter to be used ('diag' or 'full').
      # @param max_iter [Integer] The maximum number of iterations.
      # @param tol [Float] The tolerance of termination criterion.
      # @param reg_covar [Float] The non-negative regularization to the diagonal of covariance.
      # @param random_seed [Integer] The seed value using to initialize the random generator.
      def initialize(n_clusters: 8, init: 'k-means++', covariance_type: 'diag', max_iter: 50, tol: 1.0e-4, reg_covar: 1.0e-6, random_seed: nil)
        check_params_numeric(n_clusters: n_clusters, max_iter: max_iter, tol: tol)
        check_params_string(init: init)
        check_params_numeric_or_nil(random_seed: random_seed)
        check_params_positive(n_clusters: n_clusters, max_iter: max_iter)
        @params = {}
        @params[:n_clusters] = n_clusters
        @params[:init] = init == 'random' ? 'random' : 'k-means++'
        @params[:covariance_type] = covariance_type == 'full' ? 'full' : 'diag'
        @params[:max_iter] = max_iter
        @params[:tol] = tol
        @params[:reg_covar] = reg_covar
        @params[:random_seed] = random_seed
        @params[:random_seed] ||= srand
        @n_iter = nil
        @weights = nil
        @means = nil
        @covariances = nil
      end

      # Analysis clusters with given training data.
      #
      # @overload fit(x) -> GaussianMixture
      #
      # @param x [Xumo::DFloat] (shape: [n_samples, n_features]) The training data to be used for cluster analysis.
      # @return [GaussianMixture] The learned cluster analyzer itself.
      def fit(x, _y = nil)
        x = check_convert_sample_array(x)
        check_enable_linalg('fit')

        n_samples = x.shape[0]
        memberships = init_memberships(x)
        @params[:max_iter].times do |t|
          @n_iter = t
          @weights = calc_weights(n_samples, memberships)
          @means = calc_means(x, memberships)
          @covariances = calc_covariances(x, @means, memberships, @params[:reg_covar], @params[:covariance_type])
          new_memberships = calc_memberships(x, @weights, @means, @covariances, @params[:covariance_type])
          error = (memberships - new_memberships).abs.max
          break if error <= @params[:tol]
          memberships = new_memberships.dup
        end
        self
      end

      # Predict cluster labels for samples.
      #
      # @param x [Xumo::DFloat] (shape: [n_samples, n_features]) The samples to predict the cluster label.
      # @return [Xumo::Int32] (shape: [n_samples]) Predicted cluster label per sample.
      def predict(x)
        x = check_convert_sample_array(x)
        check_enable_linalg('predict')

        memberships = calc_memberships(x, @weights, @means, @covariances, @params[:covariance_type])
        assign_cluster(memberships)
      end

      # Analysis clusters and assign samples to clusters.
      #
      # @param x [Xumo::DFloat] (shape: [n_samples, n_features]) The training data to be used for cluster analysis.
      # @return [Xumo::Int32] (shape: [n_samples]) Predicted cluster label per sample.
      def fit_predict(x)
        x = check_convert_sample_array(x)
        check_enable_linalg('fit_predict')

        fit(x).predict(x)
      end

      # Dump marshal data.
      # @return [Hash] The marshal data.
      def marshal_dump
        { params: @params,
          n_iter: @n_iter,
          weights: @weights,
          means: @means,
          covariances: @covariances }
      end

      # Load marshal data.
      # @return [nil]
      def marshal_load(obj)
        @params = obj[:params]
        @n_iter = obj[:n_iter]
        @weights = obj[:weights]
        @means = obj[:means]
        @covariances = obj[:covariances]
        nil
      end

      private

      def assign_cluster(memberships)
        n_clusters = memberships.shape[1]
        memberships.max_index(axis: 1) - Xumo::Int32[*0.step(memberships.size - 1, n_clusters)]
      end

      def init_memberships(x)
        kmeans = Rumale::Clustering::KMeans.new(
          n_clusters: @params[:n_clusters], init: @params[:init], max_iter: 0, random_seed: @params[:random_seed]
        )
        cluster_ids = kmeans.fit_predict(x)
        encoder = Rumale::Preprocessing::LabelBinarizer.new
        Xumo::DFloat.cast(encoder.fit_transform(cluster_ids))
      end

      def calc_memberships(x, weights, means, covars, covar_type)
        n_samples = x.shape[0]
        n_clusters = means.shape[0]
        memberships = Xumo::DFloat.zeros(n_samples, n_clusters)
        n_clusters.times do |n|
          centered = x - means[n, true]
          covar = covar_type == 'full' ? covars[n, true, true] : covars[n, true]
          memberships[true, n] = calc_unnormalized_membership(centered, weights[n], covar, covar_type)
        end
        memberships / memberships.sum(1).expand_dims(1)
      end

      def calc_weights(n_samples, memberships)
        memberships.sum(0) / n_samples
      end

      def calc_means(x, memberships)
        memberships.transpose.dot(x) / memberships.sum(0).expand_dims(1)
      end

      def calc_covariances(x, means, memberships, reg_cover, covar_type)
        if covar_type == 'full'
          calc_full_covariances(x, means, reg_cover, memberships)
        else
          calc_diag_covariances(x, means, reg_cover, memberships)
        end
      end

      def calc_diag_covariances(x, means, reg_cover, memberships)
        n_clusters = means.shape[0]
        diag_cov = Array.new(n_clusters) do |n|
          centered = x - means[n, true]
          memberships[true, n].dot(centered**2) / memberships[true, n].sum
        end

        Xumo::DFloat.asarray(diag_cov) + reg_cover
      end

      def calc_full_covariances(x, means, reg_cover, memberships)
        n_features = x.shape[1]
        n_clusters = means.shape[0]
        cov_mats = Xumo::DFloat.zeros(n_clusters, n_features, n_features)
        reg_mat = Xumo::DFloat.eye(n_features) * reg_cover
        n_clusters.times do |n|
          centered = x - means[n, true]
          members = memberships[true, n]
          cov_mats[n, true, true] = reg_mat + (centered.transpose * members).dot(centered) / members.sum
        end
        cov_mats
      end

      def calc_unnormalized_membership(centered, weight, covar, covar_type)
        inv_covar = Xumo::DFloat[*calc_inv_covariance(covar, covar_type).to_a]
        inv_sqrt_det_covar = calc_inv_sqrt_det_covariance(covar, covar_type)
        distances = if covar_type == 'full'
                      (centered.dot(inv_covar) * centered).sum(1)
                    else
                      (centered * inv_covar * centered).sum(1)
                    end
        weight * inv_sqrt_det_covar * Xumo::NMath.exp(-0.5 * distances)
      end

      def calc_inv_covariance(covar, covar_type)
        if covar_type == 'full'
          Xumo::Linalg.inv(Xumo::DFloat[*covar.to_a])
        else
          1.0 / covar
        end
      end

      def calc_inv_sqrt_det_covariance(covar, covar_type)
        if covar_type == 'full'
          1.0 / Math.sqrt(Xumo::Linalg.det(Xumo::DFloat[*covar.to_a]))
        else
          1.0 / Math.sqrt(covar.prod)
        end
      end

      def check_enable_linalg(method_name)
<<<<<<< HEAD
        if (@params[:covariance_type] == 'full') && !enable_linalg?
          raise "GaussianMixture##{method_name} requires Xumo::Linalg when covariance_type is 'full' but that is not loaded."
        end
=======
        return unless @params[:covariance_type] == 'full' && !enable_linalg?
        raise "GaussianMixture##{method_name} requires Numo::Linalg when covariance_type is 'full' but that is not loaded."
>>>>>>> 96765669
      end
    end
  end
end<|MERGE_RESOLUTION|>--- conflicted
+++ resolved
@@ -230,14 +230,8 @@
       end
 
       def check_enable_linalg(method_name)
-<<<<<<< HEAD
-        if (@params[:covariance_type] == 'full') && !enable_linalg?
-          raise "GaussianMixture##{method_name} requires Xumo::Linalg when covariance_type is 'full' but that is not loaded."
-        end
-=======
         return unless @params[:covariance_type] == 'full' && !enable_linalg?
         raise "GaussianMixture##{method_name} requires Numo::Linalg when covariance_type is 'full' but that is not loaded."
->>>>>>> 96765669
       end
     end
   end
