--- conflicted
+++ resolved
@@ -17,62 +17,13 @@
     described_class.new(n_components: n_components, metric: metric, max_iter: max_iter, tol: tol, init: 'pca',
                         verbose: verbose, random_seed: 1)
   end
-<<<<<<< HEAD
-
-  it 'maps high-dimensional data into low-dimensional data.' do
-    low_samples = mds.fit_transform(samples)
-    expect(low_samples.class).to eq(Xumo::DFloat)
-    expect(low_samples.shape[0]).to eq(n_samples)
-    expect(low_samples.shape[1]).to eq(n_components)
-    expect(mds.embedding.class).to eq(Xumo::DFloat)
-    expect(mds.embedding.shape[0]).to eq(n_samples)
-    expect(mds.embedding.shape[1]).to eq(n_components)
-    expect(mds.n_iter).to eq(50)
-    expect(mds.stress.class).to eq(Float)
-    expect(mds.stress).not_to be_nil
-    expect(mds.stress).to be < init_stress
-=======
   let(:init_stress) do
     described_class.new(n_components: n_components, metric: metric, max_iter: 0, tol: tol, init: 'pca',
                         verbose: verbose, random_seed: 1).fit(x).stress
->>>>>>> 96765669
   end
   let(:low_samples) { mds.fit_transform(x) }
   let(:copied) { Marshal.load(Marshal.dump(mds)) }
 
-<<<<<<< HEAD
-  it 'maps high-dimensional data represented by distance matrix.' do
-    low_samples = mds_metric.fit_transform(distance_matrix)
-    expect(low_samples.class).to eq(Xumo::DFloat)
-    expect(low_samples.shape[0]).to eq(n_samples)
-    expect(low_samples.shape[1]).to eq(n_components)
-    expect(mds_metric.embedding.class).to eq(Xumo::DFloat)
-    expect(mds_metric.embedding.shape[0]).to eq(n_samples)
-    expect(mds_metric.embedding.shape[1]).to eq(n_components)
-    expect(mds_metric.n_iter).to eq(50)
-    expect(mds_metric.stress.class).to eq(Float)
-    expect(mds_metric.stress).not_to be_nil
-    expect(mds_metric.stress).to be < init_stress
-  end
-
-  it 'terminates optimization based on the tol parameter.' do
-    low_samples = mds_tol.fit_transform(samples)
-    expect(low_samples.class).to eq(Xumo::DFloat)
-    expect(low_samples.shape[0]).to eq(n_samples)
-    expect(low_samples.shape[1]).to eq(n_components)
-    expect(mds_tol.embedding.class).to eq(Xumo::DFloat)
-    expect(mds_tol.embedding.shape[0]).to eq(n_samples)
-    expect(mds_tol.embedding.shape[1]).to eq(n_components)
-    expect(mds_tol.n_iter).to be < 50
-    expect(mds_tol.stress.class).to eq(Float)
-    expect(mds_tol.stress).not_to be_nil
-    expect(mds_tol.stress).to be < init_stress
-  end
-
-  # it 'raises ArgumentError when given a non-square matrix.' do
-  #   expect { mds_metric.fit(Xumo::DFloat.new(5, 3).rand) }.to raise_error(ArgumentError)
-  # end
-=======
   context 'when metric is "euclidean"' do
     let(:metric) { 'euclidean' }
     let(:x) { samples }
@@ -106,7 +57,6 @@
 
     context 'when tol parameter is given' do
       let(:tol) { 1000 }
->>>>>>> 96765669
 
       it 'terminates optimization based on the tol parameter.', :aggregate_failures do
         expect(low_samples.class).to eq(Numo::DFloat)
