--- conflicted
+++ resolved
@@ -4,11 +4,6 @@
 
 RSpec.describe Rumale::Ensemble::RandomForestRegressor do
   let(:x) { two_clusters_dataset[0] }
-<<<<<<< HEAD
-  let(:y) { x[true, 0] + x[true, 1]**2 }
-  let(:y_mult) { Xumo::DFloat[x[true, 0].to_a, (x[true, 1]**2).to_a].transpose.dot(Xumo::DFloat[[0.6, 0.4], [0.0, 0.1]]) }
-=======
->>>>>>> 96765669
   let(:n_samples) { x.shape[0] }
   let(:n_features) { x.shape[1] }
   let(:n_estimators) { 10 }
@@ -19,55 +14,6 @@
   let(:predicted) { estimator.predict(x) }
   let(:score) { estimator.score(x, y) }
 
-<<<<<<< HEAD
-  it 'learns the model for single regression problem.' do
-    estimator.fit(x, y)
-    predicted = estimator.predict(x)
-    expect(estimator.params[:n_estimators]).to eq(n_estimators)
-    expect(estimator.params[:criterion]).to eq('mae')
-    expect(estimator.params[:max_features]).to eq(2)
-    expect(estimator.estimators.class).to eq(Array)
-    expect(estimator.estimators.size).to eq(n_estimators)
-    expect(estimator.estimators[0].class).to eq(Rumale::Tree::DecisionTreeRegressor)
-    expect(estimator.feature_importances.class).to eq(Xumo::DFloat)
-    expect(estimator.feature_importances.shape[0]).to eq(n_features)
-    expect(estimator.feature_importances.shape[1]).to be_nil
-    expect(predicted.class).to eq(Xumo::DFloat)
-    expect(predicted.shape[0]).to eq(n_samples)
-    expect(predicted.shape[1]).to be_nil
-    expect(estimator.score(x, y)).to be_within(0.01).of(1.0)
-  end
-
-  it 'learns the model for multiple regression problem.' do
-    estimator.fit(x, y_mult)
-    predicted = estimator.predict(x)
-    expect(estimator.estimators.class).to eq(Array)
-    expect(estimator.estimators.size).to eq(n_estimators)
-    expect(estimator.estimators[0].class).to eq(Rumale::Tree::DecisionTreeRegressor)
-    expect(estimator.feature_importances.class).to eq(Xumo::DFloat)
-    expect(estimator.feature_importances.shape[0]).to eq(n_features)
-    expect(estimator.feature_importances.shape[1]).to be_nil
-    expect(predicted.class).to eq(Xumo::DFloat)
-    expect(predicted.shape[0]).to eq(n_samples)
-    expect(predicted.shape[1]).to eq(n_outputs)
-    expect(estimator.score(x, y_mult)).to be_within(0.01).of(1.0)
-  end
-
-  it 'learns the model for multiple regression problem in parallel.' do
-    estimator_parallel.fit(x, y_mult)
-    predicted = estimator_parallel.predict(x)
-    expect(estimator_parallel.estimators.class).to eq(Array)
-    expect(estimator_parallel.estimators.size).to eq(n_estimators)
-    expect(estimator_parallel.estimators[0].class).to eq(Rumale::Tree::DecisionTreeRegressor)
-    expect(estimator_parallel.feature_importances.class).to eq(Xumo::DFloat)
-    expect(estimator_parallel.feature_importances.shape[0]).to eq(n_features)
-    expect(estimator_parallel.feature_importances.shape[1]).to be_nil
-    expect(predicted.class).to eq(Xumo::DFloat)
-    expect(predicted.shape[0]).to eq(n_samples)
-    expect(predicted.shape[1]).to eq(n_outputs)
-    expect(estimator_parallel.score(x, y_mult)).to be_within(0.01).of(1.0)
-  end
-=======
   context 'when single target problem' do
     let(:y) { x[true, 0] + x[true, 1]**2 }
     let(:index_mat) { estimator.apply(x) }
@@ -95,7 +41,6 @@
       expect(index_mat.shape[1]).to eq(n_estimators)
       expect(index_mat[true, 0]).to eq(estimator.estimators[0].apply(x))
     end
->>>>>>> 96765669
 
     it 'dumps and restores itself using Marshal module.', :aggregate_failures do
       expect(estimator.class).to eq(copied.class)
