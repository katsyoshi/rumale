--- conflicted
+++ resolved
@@ -4,32 +4,6 @@
 
 RSpec.describe Rumale::Ensemble::AdaBoostRegressor do
   let(:x) { two_clusters_dataset[0] }
-<<<<<<< HEAD
-  let(:y) { x[true, 0] + x[true, 1]**2 }
-  let(:y_mult) { Xumo::DFloat[x[true, 0].to_a, (x[true, 1]**2).to_a].transpose.dot(Xumo::DFloat[[0.6, 0.4], [0.0, 0.1]]) }
-  let(:n_estimators) { 10 }
-  let(:estimator) { described_class.new(n_estimators: n_estimators, criterion: 'mae', max_features: 2, random_seed: 9) }
-
-  it 'learns the model for single regression problem.' do
-    n_samples, n_features = x.shape
-
-    estimator.fit(x, y)
-
-    expect(estimator.estimators.class).to eq(Array)
-    expect(estimator.estimators[0].class).to eq(Rumale::Tree::DecisionTreeRegressor)
-    expect(estimator.feature_importances.class).to eq(Xumo::DFloat)
-    expect(estimator.feature_importances.shape[0]).to eq(n_features)
-    expect(estimator.feature_importances.shape[1]).to be_nil
-    expect(estimator.estimator_weights.class).to eq(Xumo::DFloat)
-    expect(estimator.estimator_weights.shape[0]).to eq(estimator.estimators.size)
-    expect(estimator.estimator_weights.shape[1]).to be_nil
-
-    predicted = estimator.predict(x)
-    expect(predicted.class).to eq(Xumo::DFloat)
-    expect(predicted.shape[0]).to eq(n_samples)
-    expect(predicted.shape[1]).to be_nil
-    expect(estimator.score(x, y)).to be_within(0.01).of(1.0)
-=======
   let(:n_samples) { x.shape[0] }
   let(:n_features) { x.shape[1] }
   let(:estimator) { described_class.new(n_estimators: 10, criterion: 'mae', max_features: 2, random_seed: 9).fit(x, y) }
@@ -63,7 +37,6 @@
       expect(estimator.rng).to eq(copied.rng)
       expect(score).to eq(copied.score(x, y))
     end
->>>>>>> 96765669
   end
 
   context 'when multi-target problem' do
