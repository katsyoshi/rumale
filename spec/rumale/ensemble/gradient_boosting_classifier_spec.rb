# frozen_string_literal: true

require 'spec_helper'

RSpec.describe Rumale::Ensemble::GradientBoostingClassifier do
  let(:x) { dataset[0] }
  let(:y) { dataset[1] }
  let(:classes) { y.to_a.uniq.sort }
  let(:n_samples) { x.shape[0] }
  let(:n_features) { x.shape[1] }
  let(:n_classes) { classes.size }
  let(:n_estimators) { 10 }
  let(:n_jobs) { nil }
  let(:estimator) do
    described_class.new(n_estimators: n_estimators, learning_rate: 0.9, max_features: 1, n_jobs: n_jobs, random_seed: 1).fit(x, y)
  end
  let(:score) { estimator.score(x, y) }
  let(:leaf_ids) { estimator.apply(x) }

<<<<<<< HEAD
  it 'classifies two clusters data.' do
    n_samples, n_features = x_bin.shape
    estimator.fit(x_bin, y_bin)
    leaf_ids = estimator.apply(x_bin)
    expect(estimator.estimators.class).to eq(Array)
    expect(estimator.estimators[0].class).to eq(Rumale::Tree::GradientTreeRegressor)
    expect(estimator.estimators.size).to eq(n_estimators)
    expect(estimator.classes.class).to eq(Xumo::Int32)
    expect(estimator.classes.size).to eq(2)
    expect(estimator.feature_importances.class).to eq(Xumo::DFloat)
    expect(estimator.feature_importances.shape[0]).to eq(n_features)
    expect(estimator.feature_importances.shape[1]).to be_nil
    expect(estimator.score(x_bin, y_bin)).to be_within(0.02).of(1.0)
    expect(leaf_ids.class).to eq(Xumo::Int32)
    expect(leaf_ids.shape).to eq([n_samples, n_estimators])
  end

  it 'classifies three clusters data.' do
    n_samples, n_features = x_mlt.shape
    estimator.fit(x_mlt, y_mlt)
    leaf_ids = estimator.apply(x_mlt)
    expect(estimator.estimators.class).to eq(Array)
    expect(estimator.estimators[0].class).to eq(Array)
    expect(estimator.estimators[0][0].class).to eq(Rumale::Tree::GradientTreeRegressor)
    expect(estimator.estimators.size).to eq(3)
    expect(estimator.estimators[0].size).to eq(n_estimators)
    expect(estimator.classes.class).to eq(Xumo::Int32)
    expect(estimator.classes.size).to eq(3)
    expect(estimator.feature_importances.class).to eq(Xumo::DFloat)
    expect(estimator.feature_importances.shape[0]).to eq(n_features)
    expect(estimator.feature_importances.shape[1]).to be_nil
    expect(estimator.score(x_mlt, y_mlt)).to be_within(0.02).of(1.0)
    expect(leaf_ids.class).to eq(Xumo::Int32)
    expect(leaf_ids.shape).to eq([n_samples, n_estimators, 3])
  end

  it 'classifies three clusters data in parallel.' do
    n_samples, n_features = x_mlt.shape
    estimator_parallel.fit(x_mlt, y_mlt)
    leaf_ids = estimator_parallel.apply(x_mlt)
    expect(estimator_parallel.estimators.class).to eq(Array)
    expect(estimator_parallel.estimators[0].class).to eq(Array)
    expect(estimator_parallel.estimators[0][0].class).to eq(Rumale::Tree::GradientTreeRegressor)
    expect(estimator_parallel.estimators.size).to eq(3)
    expect(estimator_parallel.estimators[0].size).to eq(n_estimators)
    expect(estimator_parallel.classes.class).to eq(Xumo::Int32)
    expect(estimator_parallel.classes.size).to eq(3)
    expect(estimator_parallel.feature_importances.class).to eq(Xumo::DFloat)
    expect(estimator_parallel.feature_importances.shape[0]).to eq(n_features)
    expect(estimator_parallel.feature_importances.shape[1]).to be_nil
    expect(estimator_parallel.score(x_mlt, y_mlt)).to be_within(0.02).of(1.0)
    expect(leaf_ids.class).to eq(Xumo::Int32)
    expect(leaf_ids.shape).to eq([n_samples, n_estimators, 3])
  end

  it 'estimates class probabilities with three clusters dataset.' do
    n_samples = x_mlt.shape[0]
    estimator.fit(x_mlt, y_mlt)
    probs = estimator.predict_proba(x_mlt)
    classes = y_mlt.to_a.uniq.sort
    predicted = Xumo::Int32.asarray(Array.new(n_samples) { |n| classes[probs[n, true].max_index] })
    expect(probs.class).to eq(Xumo::DFloat)
    expect(probs.shape[0]).to eq(n_samples)
    expect(probs.shape[1]).to eq(3)
    expect(predicted).to eq(y_mlt)
  end
=======
  context 'when binary classification problem' do
    let(:dataset) { two_clusters_dataset }

    it 'classifies two clusters data.', :aggregate_failures do
      expect(estimator.estimators.class).to eq(Array)
      expect(estimator.estimators[0].class).to eq(Rumale::Tree::GradientTreeRegressor)
      expect(estimator.estimators.size).to eq(n_estimators)
      expect(estimator.classes.class).to eq(Numo::Int32)
      expect(estimator.classes.ndim).to eq(1)
      expect(estimator.classes.shape[0]).to eq(n_classes)
      expect(estimator.feature_importances.class).to eq(Numo::DFloat)
      expect(estimator.feature_importances.ndim).to eq(1)
      expect(estimator.feature_importances.shape[0]).to eq(n_features)
      expect(score).to be_within(0.02).of(1.0)
      expect(leaf_ids.class).to eq(Numo::Int32)
      expect(leaf_ids.ndim).to eq(2)
      expect(leaf_ids.shape[0]).to eq(n_samples)
      expect(leaf_ids.shape[1]).to eq(n_estimators)
    end
  end

  context 'when multiclass classification problem' do
    let(:dataset) { three_clusters_dataset }
    let(:probs) { estimator.predict_proba(x) }
    let(:predicted_by_probs) { Numo::Int32[*(Array.new(n_samples) { |n| classes[probs[n, true].max_index] })] }
    let(:copied) { Marshal.load(Marshal.dump(estimator)) }

    it 'classifies three clusters data.', :aggregate_failures do
      expect(estimator.estimators.class).to eq(Array)
      expect(estimator.estimators[0].class).to eq(Array)
      expect(estimator.estimators[0][0].class).to eq(Rumale::Tree::GradientTreeRegressor)
      expect(estimator.estimators.size).to eq(3)
      expect(estimator.estimators[0].size).to eq(n_estimators)
      expect(estimator.classes.class).to eq(Numo::Int32)
      expect(estimator.classes.ndim).to eq(1)
      expect(estimator.classes.shape[0]).to eq(n_classes)
      expect(estimator.feature_importances.class).to eq(Numo::DFloat)
      expect(estimator.feature_importances.ndim).to eq(1)
      expect(estimator.feature_importances.shape[0]).to eq(n_features)
      expect(score).to be_within(0.02).of(1.0)
      expect(leaf_ids.class).to eq(Numo::Int32)
      expect(leaf_ids.ndim).to eq(3)
      expect(leaf_ids.shape[0]).to eq(n_samples)
      expect(leaf_ids.shape[1]).to eq(n_estimators)
      expect(leaf_ids.shape[2]).to eq(3)
    end

    it 'estimates class probabilities with three clusters dataset.', :aggregate_failures do
      expect(probs.class).to eq(Numo::DFloat)
      expect(probs.ndim).to eq(2)
      expect(probs.shape[0]).to eq(n_samples)
      expect(probs.shape[1]).to eq(n_classes)
      expect(predicted_by_probs).to eq(y)
    end

    it 'dumps and restores itself using Marshal module.', :aggeregate_failures do
      expect(estimator.class).to eq(copied.class)
      expect(estimator.params).to match(copied.params)
      expect(estimator.estimators.size).to eq(copied.estimators.size)
      expect(estimator.classes).to eq(copied.classes)
      expect(estimator.feature_importances).to eq(copied.feature_importances)
      expect(estimator.rng).to eq(copied.rng)
      expect(score).to eq(copied.score(x, y))
    end

    context 'when n_jobs parameter is not nil' do
      let(:n_jobs) { -1 }
>>>>>>> 96765669

      it 'classifies three clusters data in parallel.', :aggregate_failures do
        expect(estimator.estimators.class).to eq(Array)
        expect(estimator.estimators[0].class).to eq(Array)
        expect(estimator.estimators[0][0].class).to eq(Rumale::Tree::GradientTreeRegressor)
        expect(estimator.estimators.size).to eq(3)
        expect(estimator.estimators[0].size).to eq(n_estimators)
        expect(estimator.classes.class).to eq(Numo::Int32)
        expect(estimator.classes.ndim).to eq(1)
        expect(estimator.classes.shape[0]).to eq(n_classes)
        expect(estimator.feature_importances.class).to eq(Numo::DFloat)
        expect(estimator.feature_importances.ndim).to eq(1)
        expect(estimator.feature_importances.shape[0]).to eq(n_features)
        expect(score).to be_within(0.02).of(1.0)
        expect(leaf_ids.class).to eq(Numo::Int32)
        expect(leaf_ids.ndim).to eq(3)
        expect(leaf_ids.shape[0]).to eq(n_samples)
        expect(leaf_ids.shape[1]).to eq(n_estimators)
        expect(leaf_ids.shape[2]).to eq(3)
      end
    end
  end
end<|MERGE_RESOLUTION|>--- conflicted
+++ resolved
@@ -17,74 +17,6 @@
   let(:score) { estimator.score(x, y) }
   let(:leaf_ids) { estimator.apply(x) }
 
-<<<<<<< HEAD
-  it 'classifies two clusters data.' do
-    n_samples, n_features = x_bin.shape
-    estimator.fit(x_bin, y_bin)
-    leaf_ids = estimator.apply(x_bin)
-    expect(estimator.estimators.class).to eq(Array)
-    expect(estimator.estimators[0].class).to eq(Rumale::Tree::GradientTreeRegressor)
-    expect(estimator.estimators.size).to eq(n_estimators)
-    expect(estimator.classes.class).to eq(Xumo::Int32)
-    expect(estimator.classes.size).to eq(2)
-    expect(estimator.feature_importances.class).to eq(Xumo::DFloat)
-    expect(estimator.feature_importances.shape[0]).to eq(n_features)
-    expect(estimator.feature_importances.shape[1]).to be_nil
-    expect(estimator.score(x_bin, y_bin)).to be_within(0.02).of(1.0)
-    expect(leaf_ids.class).to eq(Xumo::Int32)
-    expect(leaf_ids.shape).to eq([n_samples, n_estimators])
-  end
-
-  it 'classifies three clusters data.' do
-    n_samples, n_features = x_mlt.shape
-    estimator.fit(x_mlt, y_mlt)
-    leaf_ids = estimator.apply(x_mlt)
-    expect(estimator.estimators.class).to eq(Array)
-    expect(estimator.estimators[0].class).to eq(Array)
-    expect(estimator.estimators[0][0].class).to eq(Rumale::Tree::GradientTreeRegressor)
-    expect(estimator.estimators.size).to eq(3)
-    expect(estimator.estimators[0].size).to eq(n_estimators)
-    expect(estimator.classes.class).to eq(Xumo::Int32)
-    expect(estimator.classes.size).to eq(3)
-    expect(estimator.feature_importances.class).to eq(Xumo::DFloat)
-    expect(estimator.feature_importances.shape[0]).to eq(n_features)
-    expect(estimator.feature_importances.shape[1]).to be_nil
-    expect(estimator.score(x_mlt, y_mlt)).to be_within(0.02).of(1.0)
-    expect(leaf_ids.class).to eq(Xumo::Int32)
-    expect(leaf_ids.shape).to eq([n_samples, n_estimators, 3])
-  end
-
-  it 'classifies three clusters data in parallel.' do
-    n_samples, n_features = x_mlt.shape
-    estimator_parallel.fit(x_mlt, y_mlt)
-    leaf_ids = estimator_parallel.apply(x_mlt)
-    expect(estimator_parallel.estimators.class).to eq(Array)
-    expect(estimator_parallel.estimators[0].class).to eq(Array)
-    expect(estimator_parallel.estimators[0][0].class).to eq(Rumale::Tree::GradientTreeRegressor)
-    expect(estimator_parallel.estimators.size).to eq(3)
-    expect(estimator_parallel.estimators[0].size).to eq(n_estimators)
-    expect(estimator_parallel.classes.class).to eq(Xumo::Int32)
-    expect(estimator_parallel.classes.size).to eq(3)
-    expect(estimator_parallel.feature_importances.class).to eq(Xumo::DFloat)
-    expect(estimator_parallel.feature_importances.shape[0]).to eq(n_features)
-    expect(estimator_parallel.feature_importances.shape[1]).to be_nil
-    expect(estimator_parallel.score(x_mlt, y_mlt)).to be_within(0.02).of(1.0)
-    expect(leaf_ids.class).to eq(Xumo::Int32)
-    expect(leaf_ids.shape).to eq([n_samples, n_estimators, 3])
-  end
-
-  it 'estimates class probabilities with three clusters dataset.' do
-    n_samples = x_mlt.shape[0]
-    estimator.fit(x_mlt, y_mlt)
-    probs = estimator.predict_proba(x_mlt)
-    classes = y_mlt.to_a.uniq.sort
-    predicted = Xumo::Int32.asarray(Array.new(n_samples) { |n| classes[probs[n, true].max_index] })
-    expect(probs.class).to eq(Xumo::DFloat)
-    expect(probs.shape[0]).to eq(n_samples)
-    expect(probs.shape[1]).to eq(3)
-    expect(predicted).to eq(y_mlt)
-  end
-=======
   context 'when binary classification problem' do
     let(:dataset) { two_clusters_dataset }
 
@@ -152,7 +84,6 @@
 
     context 'when n_jobs parameter is not nil' do
       let(:n_jobs) { -1 }
->>>>>>> 96765669
 
       it 'classifies three clusters data in parallel.', :aggregate_failures do
         expect(estimator.estimators.class).to eq(Array)
