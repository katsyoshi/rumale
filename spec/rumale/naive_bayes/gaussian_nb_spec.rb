--- conflicted
+++ resolved
@@ -18,35 +18,6 @@
   let(:predicted_by_probs) { Numo::Int32[*(Array.new(n_samples) { |n| classes[probs[n, true].max_index] })] }
   let(:copied) { Marshal.load(Marshal.dump(estimator)) }
 
-<<<<<<< HEAD
-  it 'classifies three clusters data.' do
-    _n_samples, n_features = samples.shape
-    estimator.fit(samples, labels)
-    expect(estimator.class_priors.class).to eq(Xumo::DFloat)
-    expect(estimator.class_priors.shape[0]).to eq(3)
-    expect(estimator.class_priors.shape[1]).to be_nil
-    expect(estimator.means.class).to eq(Xumo::DFloat)
-    expect(estimator.means.shape[0]).to eq(3)
-    expect(estimator.means.shape[1]).to eq(n_features)
-    expect(estimator.variances.class).to eq(Xumo::DFloat)
-    expect(estimator.variances.shape[0]).to eq(3)
-    expect(estimator.variances.shape[1]).to eq(n_features)
-    expect(estimator.classes.class).to eq(Xumo::Int32)
-    expect(estimator.classes.size).to eq(3)
-    expect(estimator.score(samples, labels)).to eq(1.0)
-  end
-
-  it 'estimates class probabilities with three clusters dataset.' do
-    n_samples, _n_features = samples.shape
-    estimator.fit(samples, labels)
-    probs = estimator.predict_proba(samples)
-    expect(probs.class).to eq(Xumo::DFloat)
-    expect(probs.shape[0]).to eq(n_samples)
-    expect(probs.shape[1]).to eq(3)
-    classes = labels.to_a.uniq.sort
-    predicted = Xumo::Int32[*(Array.new(n_samples) { |n| classes[probs[n, true].max_index.to_i] })]
-    expect(predicted).to eq(labels)
-=======
   it 'classifies three clusters data.', :aggregate_failures do
     expect(estimator.class_priors.class).to eq(Numo::DFloat)
     expect(estimator.class_priors.ndim).to eq(1)
@@ -79,7 +50,6 @@
     expect(probs.shape[0]).to eq(n_samples)
     expect(probs.shape[1]).to eq(n_classes)
     expect(predicted_by_probs).to eq(y)
->>>>>>> 96765669
   end
 
   it 'dumps and restores itself using Marshal module.', :aggregate_failures do
