# frozen_string_literal: true

require 'spec_helper'

RSpec.describe Rumale::KernelApproximation::RBF do
<<<<<<< HEAD
  let(:n_samples) { 10 }
  let(:n_features) { 4 }
  let(:n_components) { 4096 }
  let(:samples) { Xumo::DFloat.new(n_samples, n_features).rand }
  let(:kernel_matrix) do
    kernel_matrix = Xumo::DFloat.zeros(n_samples, n_samples)
=======
  let(:x) { three_clusters_dataset[0] }
  let(:n_samples) { x.shape[0] }
  let(:n_features) { x.shape[1] }
  let(:n_components) { 1024 }
  let(:transformer) { described_class.new(gamma: 1.0, n_components: n_components, random_seed: 1) }
  let(:mapped_x) { transformer.fit_transform(x) }
  let(:inner_mat) { mapped_x.dot(mapped_x.transpose) }
  let(:kernel_mat) do
    res = Numo::DFloat.zeros(n_samples, n_samples)
>>>>>>> 96765669
    n_samples.times do |m|
      n_samples.times do |n|
        distance = Math.sqrt(((x[m, true] - x[n, true])**2).sum)
        res[m, n] = Math.exp(-distance**2)
      end
    end
    res
  end
  let(:mse) { ((kernel_mat - inner_mat)**2).sum.fdiv(n_samples * n_samples) }
  let(:copied) { Marshal.load(Marshal.dump(transformer.fit(x))) }

<<<<<<< HEAD
  it 'has a small approximation error for the RBF kernel function.' do
    # calculate approximate RBF kernel matrix.
    transformer = described_class.new(gamma: 1.0, n_components: n_components, random_seed: 1)
    new_samples = transformer.fit_transform(samples)
    inner_matrix = new_samples.dot(new_samples.transpose)
    # evalute mean error.
    mean_error = 0.0
    n_samples.times do |m|
      n_samples.times do |n|
        mean_error += ((kernel_matrix[m, n] - inner_matrix[m, n])**2)**0.5
      end
    end
    mean_error /= n_samples * n_samples
    expect(mean_error).to be < 0.01
    expect(transformer.random_mat.class).to eq(Xumo::DFloat)
    expect(transformer.random_mat.shape[0]).to eq(n_features)
    expect(transformer.random_mat.shape[1]).to eq(n_components)
    expect(transformer.random_vec.class).to eq(Xumo::DFloat)
=======
  it 'has a small approximation error for the RBF kernel function.', :aggregate_failures do
    expect(mse).to be < 0.01
    expect(mapped_x.class).to eq(Numo::DFloat)
    expect(mapped_x.ndim).to eq(2)
    expect(mapped_x.shape[0]).to eq(n_samples)
    expect(mapped_x.shape[1]).to eq(n_components)
    expect(transformer.random_mat.class).to eq(Numo::DFloat)
    expect(transformer.random_mat.ndim).to eq(2)
    expect(transformer.random_mat.shape[0]).to eq(n_features)
    expect(transformer.random_mat.shape[1]).to eq(n_components)
    expect(transformer.random_vec.class).to eq(Numo::DFloat)
    expect(transformer.random_vec.ndim).to eq(1)
>>>>>>> 96765669
    expect(transformer.random_vec.shape[0]).to eq(n_components)
  end

  it 'dumps and restores itself using Marshal module.', :aggregate_failures do
    expect(transformer.class).to eq(copied.class)
    expect(transformer.params[:gamma]).to eq(copied.params[:gamma])
    expect(transformer.params[:n_components]).to eq(copied.params[:n_components])
    expect(transformer.params[:random_seed]).to eq(copied.params[:random_seed])
    expect(transformer.random_mat).to eq(copied.random_mat)
    expect(transformer.random_vec).to eq(copied.random_vec)
    expect(transformer.rng).to eq(copied.rng)
  end
end<|MERGE_RESOLUTION|>--- conflicted
+++ resolved
@@ -3,14 +3,6 @@
 require 'spec_helper'
 
 RSpec.describe Rumale::KernelApproximation::RBF do
-<<<<<<< HEAD
-  let(:n_samples) { 10 }
-  let(:n_features) { 4 }
-  let(:n_components) { 4096 }
-  let(:samples) { Xumo::DFloat.new(n_samples, n_features).rand }
-  let(:kernel_matrix) do
-    kernel_matrix = Xumo::DFloat.zeros(n_samples, n_samples)
-=======
   let(:x) { three_clusters_dataset[0] }
   let(:n_samples) { x.shape[0] }
   let(:n_features) { x.shape[1] }
@@ -20,7 +12,6 @@
   let(:inner_mat) { mapped_x.dot(mapped_x.transpose) }
   let(:kernel_mat) do
     res = Numo::DFloat.zeros(n_samples, n_samples)
->>>>>>> 96765669
     n_samples.times do |m|
       n_samples.times do |n|
         distance = Math.sqrt(((x[m, true] - x[n, true])**2).sum)
@@ -32,26 +23,6 @@
   let(:mse) { ((kernel_mat - inner_mat)**2).sum.fdiv(n_samples * n_samples) }
   let(:copied) { Marshal.load(Marshal.dump(transformer.fit(x))) }
 
-<<<<<<< HEAD
-  it 'has a small approximation error for the RBF kernel function.' do
-    # calculate approximate RBF kernel matrix.
-    transformer = described_class.new(gamma: 1.0, n_components: n_components, random_seed: 1)
-    new_samples = transformer.fit_transform(samples)
-    inner_matrix = new_samples.dot(new_samples.transpose)
-    # evalute mean error.
-    mean_error = 0.0
-    n_samples.times do |m|
-      n_samples.times do |n|
-        mean_error += ((kernel_matrix[m, n] - inner_matrix[m, n])**2)**0.5
-      end
-    end
-    mean_error /= n_samples * n_samples
-    expect(mean_error).to be < 0.01
-    expect(transformer.random_mat.class).to eq(Xumo::DFloat)
-    expect(transformer.random_mat.shape[0]).to eq(n_features)
-    expect(transformer.random_mat.shape[1]).to eq(n_components)
-    expect(transformer.random_vec.class).to eq(Xumo::DFloat)
-=======
   it 'has a small approximation error for the RBF kernel function.', :aggregate_failures do
     expect(mse).to be < 0.01
     expect(mapped_x.class).to eq(Numo::DFloat)
@@ -64,7 +35,6 @@
     expect(transformer.random_mat.shape[1]).to eq(n_components)
     expect(transformer.random_vec.class).to eq(Numo::DFloat)
     expect(transformer.random_vec.ndim).to eq(1)
->>>>>>> 96765669
     expect(transformer.random_vec.shape[0]).to eq(n_components)
   end
 
