# frozen_string_literal: true

require 'spec_helper'

RSpec.describe Rumale::Optimizer::Nadam do
<<<<<<< HEAD
  let(:x) { two_clusters_dataset[0] }
  let(:y) { x.dot(Xumo::DFloat[1.0, 2.0]) }
  let(:y_mult) { x.dot(Xumo::DFloat[[1.0, 2.0], [2.0, 1.0]]) }
=======
>>>>>>> 96765669
  let(:optimizer) { described_class.new(learning_rate: 0.1, decay1: 0.8, decay2: 0.8) }

  it 'dumps and restores itself using Marshal module.' do
    optimizer.call(Xumo::DFloat.new(3).rand, Xumo::DFloat.new(3).rand)
    copied = Marshal.load(Marshal.dump(optimizer))
    expect(optimizer.class).to eq(copied.class)
    expect(optimizer.params).to eq(copied.params)
    expect(optimizer.instance_variable_get(:@fst_moment)).to eq(copied.instance_variable_get(:@fst_moment))
    expect(optimizer.instance_variable_get(:@sec_moment)).to eq(copied.instance_variable_get(:@sec_moment))
    expect(optimizer.instance_variable_get(:@decay1_prod)).to eq(copied.instance_variable_get(:@decay1_prod))
    expect(optimizer.instance_variable_get(:@iter)).to eq(copied.instance_variable_get(:@iter))
  end
end<|MERGE_RESOLUTION|>--- conflicted
+++ resolved
@@ -3,16 +3,10 @@
 require 'spec_helper'
 
 RSpec.describe Rumale::Optimizer::Nadam do
-<<<<<<< HEAD
-  let(:x) { two_clusters_dataset[0] }
-  let(:y) { x.dot(Xumo::DFloat[1.0, 2.0]) }
-  let(:y_mult) { x.dot(Xumo::DFloat[[1.0, 2.0], [2.0, 1.0]]) }
-=======
->>>>>>> 96765669
   let(:optimizer) { described_class.new(learning_rate: 0.1, decay1: 0.8, decay2: 0.8) }
 
   it 'dumps and restores itself using Marshal module.' do
-    optimizer.call(Xumo::DFloat.new(3).rand, Xumo::DFloat.new(3).rand)
+    optimizer.call(Numo::DFloat.new(3).rand, Numo::DFloat.new(3).rand)
     copied = Marshal.load(Marshal.dump(optimizer))
     expect(optimizer.class).to eq(copied.class)
     expect(optimizer.params).to eq(copied.params)
