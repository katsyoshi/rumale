--- conflicted
+++ resolved
@@ -61,42 +61,6 @@
     end
   end
 
-<<<<<<< HEAD
-  it 'transforms high-dimensional data with NMF and PCA.' do
-    n_samples, n_features = x.shape
-    n_high_features = 16
-    projected_x = x.abs.dot(Xumo::DFloat.new(n_features, n_high_features).rand)
-
-    pipe = described_class.new(steps: { nmf: nmf, pca: pca })
-    trans_x = pipe.fit_transform(projected_x, y)
-    expect(trans_x.shape).to match([n_samples, n_pca_comps])
-    expect(pipe.steps[:nmf].components.shape).to match([n_nmf_comps, n_high_features])
-    expect(pipe.steps[:pca].components.shape).to match([n_pca_comps, n_nmf_comps])
-
-    trans_x = pipe.transform(projected_x)
-    expect(trans_x.shape).to match([n_samples, n_pca_comps])
-
-    reconst_x = pipe.inverse_transform(trans_x)
-    expect(reconst_x.shape).to match([n_samples, n_high_features])
-  end
-
-  it 'estimates class probabilities with Kernel approximation, PCA, and Naive bayes.' do
-    n_samples, = x.shape
-    classes = y.to_a.uniq.sort
-
-    pipe = described_class.new(steps: { rbf: rbf, pca: pca, nbs: nbs })
-    pipe.fit(x, y)
-
-    probs = pipe.predict_proba(x)
-    predicted = Xumo::Int32[*(Array.new(n_samples) { |n| classes[probs[n, true].max_index.to_i] })]
-    expect(probs.shape).to match([n_samples, 2])
-    expect(predicted).to eq(y)
-
-    log_probs = pipe.predict_log_proba(x)
-    predicted = Xumo::Int32[*(Array.new(n_samples) { |n| classes[log_probs[n, true].max_index.to_i] })]
-    expect(log_probs.shape).to match([n_samples, 2])
-    expect(predicted).to eq(y)
-=======
   context 'when clustering task' do
     let(:x) { three_clusters[0] }
     let(:y) { three_clusters[1] }
@@ -108,7 +72,6 @@
       expect(pipe.steps[:kms].cluster_centers.shape).to match([n_clusters, n_rbf_comps])
       expect(score).to eq(1.0)
     end
->>>>>>> 96765669
   end
 
   context 'when dimensionality reduction task' do
